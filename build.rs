fn main() {
    #[cfg(target_os = "windows")]
    {
        let mut res = winresource::WindowsResource::new();
        res.set_icon("assets/Discrakt.ico");
        res.set("ProductName", "Discrakt");
        res.set("FileDescription", "Trakt to Discord Rich Presence");
        res.set("LegalCopyright", "Copyright (c) afonsojramos");

<<<<<<< HEAD
        // Set version from CARGO_PKG_VERSION or DISCRAKT_VERSION env var
        // The release workflow sets DISCRAKT_VERSION to the git tag version
        let version = std::env::var("DISCRAKT_VERSION")
            .unwrap_or_else(|_| env!("CARGO_PKG_VERSION").to_string());

        // Parse semantic version (major.minor.patch) for Windows VERSIONINFO
        let version_parts: Vec<&str> = version.split('.').collect();
        let major = version_parts
            .first()
            .and_then(|s| s.parse::<u16>().ok())
            .unwrap_or(0);
        let minor = version_parts
            .get(1)
            .and_then(|s| s.parse::<u16>().ok())
            .unwrap_or(0);
        let patch = version_parts
            .get(2)
            .and_then(|s| s.parse::<u16>().ok())
            .unwrap_or(0);

        // Windows VERSIONINFO stores version as a 64-bit value with four 16-bit components:
        // | major (16 bits) | minor (16 bits) | patch (16 bits) | build (16 bits) |
        // Bits:  63-48            47-32             31-16              15-0
        let version_u64 = (major as u64) << 48 | (minor as u64) << 32 | (patch as u64) << 16;
        res.set_version_info(winresource::VersionInfo::PRODUCTVERSION, version_u64);
        res.set_version_info(winresource::VersionInfo::FILEVERSION, version_u64);
        res.set("ProductVersion", &version);
        res.set("FileVersion", &version);
=======
        // Add manifest to declare application capabilities transparently
        // This helps reduce AV false positives by explicitly declaring the app's intent
        res.set_manifest(
            r#"<?xml version="1.0" encoding="UTF-8" standalone="yes"?>
<assembly xmlns="urn:schemas-microsoft-com:asm.v1" manifestVersion="1.0">
  <assemblyIdentity
    version="1.0.0.0"
    processorArchitecture="*"
    name="com.afonsojramos.discrakt"
    type="win32"
  />
  <description>Trakt to Discord Rich Presence</description>
  <trustInfo xmlns="urn:schemas-microsoft-com:asm.v3">
    <security>
      <requestedPrivileges>
        <requestedExecutionLevel level="asInvoker" uiAccess="false"/>
      </requestedPrivileges>
    </security>
  </trustInfo>
  <compatibility xmlns="urn:schemas-microsoft-com:compatibility.v1">
    <application>
      <!-- Windows 10 and Windows 11 -->
      <supportedOS Id="{8e0f7a12-bfb3-4fe8-b9a5-48fd50a15a9a}"/>
      <!-- Windows 8.1 -->
      <supportedOS Id="{1f676c76-80e1-4239-95bb-83d0f6d0da78}"/>
      <!-- Windows 8 -->
      <supportedOS Id="{4a2f28e3-53b9-4441-ba9c-d69d4a4a6e38}"/>
      <!-- Windows 7 -->
      <supportedOS Id="{35138b9a-5d96-4fbd-8e2d-a2440225f93a}"/>
    </application>
  </compatibility>
  <application xmlns="urn:schemas-microsoft-com:asm.v3">
    <windowsSettings>
      <dpiAware xmlns="http://schemas.microsoft.com/SMI/2005/WindowsSettings">true</dpiAware>
      <dpiAwareness xmlns="http://schemas.microsoft.com/SMI/2016/WindowsSettings">permonitorv2,permonitor</dpiAwareness>
    </windowsSettings>
  </application>
</assembly>"#,
        );
>>>>>>> d36f3705

        res.compile()
            .expect("Failed to compile Windows resources. Ensure assets/Discrakt.ico exists");
    }
}<|MERGE_RESOLUTION|>--- conflicted
+++ resolved
@@ -7,7 +7,6 @@
         res.set("FileDescription", "Trakt to Discord Rich Presence");
         res.set("LegalCopyright", "Copyright (c) afonsojramos");
 
-<<<<<<< HEAD
         // Set version from CARGO_PKG_VERSION or DISCRAKT_VERSION env var
         // The release workflow sets DISCRAKT_VERSION to the git tag version
         let version = std::env::var("DISCRAKT_VERSION")
@@ -36,7 +35,7 @@
         res.set_version_info(winresource::VersionInfo::FILEVERSION, version_u64);
         res.set("ProductVersion", &version);
         res.set("FileVersion", &version);
-=======
+
         // Add manifest to declare application capabilities transparently
         // This helps reduce AV false positives by explicitly declaring the app's intent
         res.set_manifest(
@@ -76,7 +75,6 @@
   </application>
 </assembly>"#,
         );
->>>>>>> d36f3705
 
         res.compile()
             .expect("Failed to compile Windows resources. Ensure assets/Discrakt.ico exists");
