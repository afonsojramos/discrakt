--- conflicted
+++ resolved
@@ -16,12 +16,8 @@
 configparser = { version = "3.1.0", features = ["indexmap"] }
 serde = { version = "1.0.210", features = ["derive"] }
 chrono = "0.4.38"
-<<<<<<< HEAD
-webbrowser = "1.0.1"
+webbrowser = "1.0.2"
 dirs = "5.0.1"
-=======
-webbrowser = "1.0.2"
->>>>>>> 149b4f42
 
 [profile.release]
 strip = "debuginfo"