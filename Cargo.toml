--- conflicted
+++ resolved
@@ -14,13 +14,8 @@
 discord-rich-presence = "0.2.5"
 ureq = { version = "2.12.1", features = ["json"] }
 configparser = { version = "3.1.0", features = ["indexmap"] }
-<<<<<<< HEAD
 serde = { version = "1.0.228", features = ["derive"] }
-chrono = "0.4.41"
-=======
-serde = { version = "1.0.226", features = ["derive"] }
 chrono = "0.4.42"
->>>>>>> 89bbd2e1
 webbrowser = "1.0.6"
 dirs = "6.0.0"
 tray-icon = "0.19"
